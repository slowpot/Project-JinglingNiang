--- conflicted
+++ resolved
@@ -46,31 +46,9 @@
             chat_id = str(message.chat_stream.stream_id)
 
             if global_config.enable_pfc_chatting:
-<<<<<<< HEAD
                 
                 await self.pfc_manager.get_or_create_conversation(chat_id)
-                
-=======
-                # 获取或创建对话实例
-                conversation = await Conversation.get_instance(chat_id)
-                if conversation is None:
-                    logger.error(f"创建或获取对话实例失败: {chat_id}")
-                    return
 
-                # 如果是新创建的实例，启动对话系统
-                if conversation.state == ConversationState.INIT:
-                    asyncio.create_task(conversation.start())
-                    logger.info(f"为聊天 {chat_id} 创建新的对话实例")
-                elif conversation.state == ConversationState.ENDED:
-                    # 如果实例已经结束，重新创建
-                    await Conversation.remove_instance(chat_id)
-                    conversation = await Conversation.get_instance(chat_id)
-                    if conversation is None:
-                        logger.error(f"重新创建对话实例失败: {chat_id}")
-                        return
-                    asyncio.create_task(conversation.start())
-                    logger.info(f"为聊天 {chat_id} 重新创建对话实例")
->>>>>>> cf3e64c7
         except Exception as e:
             logger.error(f"创建PFC聊天失败: {e}")
 
