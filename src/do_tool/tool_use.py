--- conflicted
+++ resolved
@@ -41,13 +41,8 @@
         prompt += "你正在思考如何回复群里的消息。\n"
         prompt += f"你注意到{sender_name}刚刚说：{message_txt}\n"
         prompt += f"注意你就是{bot_name}，{bot_name}指的就是你。"
-<<<<<<< HEAD
+
         prompt += "你现在需要对群里的聊天内容进行回复，现在请你思考，你是否需要额外的信息，或者一些工具来帮你回复，不要使用危险功能（比如文件操作或者系统操作爬虫），比如回忆或者搜寻已有的知识，或者了解你现在正在做什么，请输出你需要的工具，或者你需要的额外信息。"
-        
-=======
-        prompt += "你现在需要对群里的聊天内容进行回复，现在请你思考，你是否需要额外的信息，或者一些工具来帮你回复，比如回忆或者搜寻已有的知识，或者了解你现在正在做什么，请输出你需要的工具，或者你需要的额外信息。"
-
->>>>>>> 345d8fff
         return prompt
 
     def _define_tools(self):
@@ -109,12 +104,7 @@
 
             # 定义可用工具
             tools = self._define_tools()
-<<<<<<< HEAD
-            print(tools)
             
-=======
-
->>>>>>> 345d8fff
             # 使用llm_model_tool发送带工具定义的请求
             payload = {
                 "model": self.llm_model_tool.model_name,
