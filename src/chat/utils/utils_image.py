import base64
import os
import time
import hashlib
from typing import Optional
from PIL import Image
import io
import numpy as np


from ...common.database.database import db
from ...common.database.database_model import Images, ImageDescriptions
from ...config.config import global_config
from ..models.utils_model import LLMRequest

from src.common.logger_manager import get_logger
from rich.traceback import install

install(extra_lines=3)

logger = get_logger("chat_image")


class ImageManager:
    _instance = None
    IMAGE_DIR = "data"  # 图像存储根目录

    def __new__(cls):
        if cls._instance is None:
            cls._instance = super().__new__(cls)
            cls._instance._initialized = False
        return cls._instance

    def __init__(self):
        if not self._initialized:
            self._ensure_image_dir()
<<<<<<< HEAD
            self._llm = LLMRequest(model=global_config.vlm, temperature=0.4, max_tokens=300, request_type="image")
=======
            self._initialized = True
            self._llm = LLMRequest(model=global_config.model.vlm, temperature=0.4, max_tokens=300, request_type="image")
>>>>>>> 4562277e

            try:
                db.connect(reuse_if_open=True)
                db.create_tables([Images, ImageDescriptions], safe=True)
            except Exception as e:
                logger.error(f"数据库连接或表创建失败: {e}")

            self._initialized = True

    def _ensure_image_dir(self):
        """确保图像存储目录存在"""
        os.makedirs(self.IMAGE_DIR, exist_ok=True)

    @staticmethod
    def _get_description_from_db(image_hash: str, description_type: str) -> Optional[str]:
        """从数据库获取图片描述

        Args:
            image_hash: 图片哈希值
            description_type: 描述类型 ('emoji' 或 'image')

        Returns:
            Optional[str]: 描述文本，如果不存在则返回None
        """
        try:
            record = ImageDescriptions.get_or_none(
                (ImageDescriptions.image_description_hash == image_hash) & (ImageDescriptions.type == description_type)
            )
            return record.description if record else None
        except Exception as e:
            logger.error(f"从数据库获取描述失败 (Peewee): {str(e)}")
            return None

    @staticmethod
    def _save_description_to_db(image_hash: str, description: str, description_type: str) -> None:
        """保存图片描述到数据库

        Args:
            image_hash: 图片哈希值
            description: 描述文本
            description_type: 描述类型 ('emoji' 或 'image')
        """
        try:
            current_timestamp = time.time()
            defaults = {"description": description, "timestamp": current_timestamp}
            desc_obj, created = ImageDescriptions.get_or_create(
                hash=image_hash, type=description_type, defaults=defaults
            )
            if not created:  # 如果记录已存在，则更新
                desc_obj.description = description
                desc_obj.timestamp = current_timestamp
                desc_obj.save()
        except Exception as e:
            logger.error(f"保存描述到数据库失败 (Peewee): {str(e)}")

    async def get_emoji_description(self, image_base64: str) -> str:
        """获取表情包描述，带查重和保存功能"""
        try:
            # 计算图片哈希
            image_bytes = base64.b64decode(image_base64)
            image_hash = hashlib.md5(image_bytes).hexdigest()
            image_format = Image.open(io.BytesIO(image_bytes)).format.lower()

            # 查询缓存的描述
            cached_description = self._get_description_from_db(image_hash, "emoji")
            if cached_description:
                return f"[表情包，含义看起来是：{cached_description}]"

            # 调用AI获取描述
            if image_format == "gif" or image_format == "GIF":
                image_base64_processed = self.transform_gif(image_base64)
                if image_base64_processed is None:
                    logger.warning("GIF转换失败，无法获取描述")
                    return "[表情包(GIF处理失败)]"
                prompt = "这是一个动态图表情包，每一张图代表了动态图的某一帧，黑色背景代表透明，使用1-2个词描述一下表情包表达的情感和内容，简短一些"
                description, _ = await self._llm.generate_response_for_image(prompt, image_base64_processed, "jpg")
            else:
                prompt = "这是一个表情包，请用使用几个词描述一下表情包所表达的情感和内容，简短一些"
                description, _ = await self._llm.generate_response_for_image(prompt, image_base64, image_format)

            if description is None:
                logger.warning("AI未能生成表情包描述")
                return "[表情包(描述生成失败)]"

            # 再次检查缓存，防止并发写入时重复生成
            cached_description = self._get_description_from_db(image_hash, "emoji")
            if cached_description:
                logger.warning(f"虽然生成了描述，但是找到缓存表情包描述: {cached_description}")
                return f"[表情包，含义看起来是：{cached_description}]"

            # 根据配置决定是否保存图片
            if global_config.emoji.save_emoji:
                # 生成文件名和路径
                current_timestamp = time.time()
                filename = f"{int(current_timestamp)}_{image_hash[:8]}.{image_format}"
                emoji_dir = os.path.join(self.IMAGE_DIR, "emoji")
                os.makedirs(emoji_dir, exist_ok=True)
                file_path = os.path.join(emoji_dir, filename)

                try:
                    # 保存文件
                    with open(file_path, "wb") as f:
                        f.write(image_bytes)

                    # 保存到数据库 (Images表)
                    try:
                        img_obj = Images.get((Images.emoji_hash == image_hash) & (Images.type == "emoji"))
                        img_obj.path = file_path
                        img_obj.description = description
                        img_obj.timestamp = current_timestamp
                        img_obj.save()
                    except Images.DoesNotExist:
                        Images.create(
                            hash=image_hash,
                            path=file_path,
                            type="emoji",
                            description=description,
                            timestamp=current_timestamp,
                        )
                    logger.trace(f"保存表情包元数据: {file_path}")
                except Exception as e:
                    logger.error(f"保存表情包文件或元数据失败: {str(e)}")

            # 保存描述到数据库 (ImageDescriptions表)
            self._save_description_to_db(image_hash, description, "emoji")

            return f"[表情包：{description}]"
        except Exception as e:
            logger.error(f"获取表情包描述失败: {str(e)}")
            return "[表情包]"

    async def get_image_description(self, image_base64: str) -> str:
        """获取普通图片描述，带查重和保存功能"""
        try:
            # 计算图片哈希
            image_bytes = base64.b64decode(image_base64)
            image_hash = hashlib.md5(image_bytes).hexdigest()
            image_format = Image.open(io.BytesIO(image_bytes)).format.lower()

            # 查询缓存的描述
            cached_description = self._get_description_from_db(image_hash, "image")
            if cached_description:
                logger.debug(f"图片描述缓存中 {cached_description}")
                return f"[图片：{cached_description}]"

            # 调用AI获取描述
            prompt = (
                "请用中文描述这张图片的内容。如果有文字，请把文字都描述出来。并尝试猜测这个图片的含义。最多100个字。"
            )
            description, _ = await self._llm.generate_response_for_image(prompt, image_base64, image_format)

            if description is None:
                logger.warning("AI未能生成图片描述")
                return "[图片(描述生成失败)]"

            # 再次检查缓存
            cached_description = self._get_description_from_db(image_hash, "image")
            if cached_description:
                logger.warning(f"虽然生成了描述，但是找到缓存图片描述 {cached_description}")
                return f"[图片：{cached_description}]"

            logger.debug(f"描述是{description}")

            # 根据配置决定是否保存图片
            if global_config.emoji.save_pic:
                # 生成文件名和路径
                current_timestamp = time.time()
                filename = f"{int(current_timestamp)}_{image_hash[:8]}.{image_format}"
                image_dir = os.path.join(self.IMAGE_DIR, "image")
                os.makedirs(image_dir, exist_ok=True)
                file_path = os.path.join(image_dir, filename)

                try:
                    # 保存文件
                    with open(file_path, "wb") as f:
                        f.write(image_bytes)

                    # 保存到数据库 (Images表)
                    try:
                        img_obj = Images.get((Images.emoji_hash == image_hash) & (Images.type == "image"))
                        img_obj.path = file_path
                        img_obj.description = description
                        img_obj.timestamp = current_timestamp
                        img_obj.save()
                    except Images.DoesNotExist:
                        Images.create(
                            hash=image_hash,
                            path=file_path,
                            type="image",
                            description=description,
                            timestamp=current_timestamp,
                        )
                    logger.trace(f"保存图片元数据: {file_path}")
                except Exception as e:
                    logger.error(f"保存图片文件或元数据失败: {str(e)}")

            # 保存描述到数据库 (ImageDescriptions表)
            self._save_description_to_db(image_hash, description, "image")

            return f"[图片：{description}]"
        except Exception as e:
            logger.error(f"获取图片描述失败: {str(e)}")
            return "[图片]"

    @staticmethod
    def transform_gif(gif_base64: str, similarity_threshold: float = 1000.0, max_frames: int = 15) -> Optional[str]:
        """将GIF转换为水平拼接的静态图像, 跳过相似的帧

        Args:
            gif_base64: GIF的base64编码字符串
            similarity_threshold: 判定帧相似的阈值 (MSE)，越小表示要求差异越大才算不同帧，默认1000.0
            max_frames: 最大抽取的帧数，默认15

        Returns:
            Optional[str]: 拼接后的JPG图像的base64编码字符串, 或者在失败时返回None
        """
        try:
            # 解码base64
            gif_data = base64.b64decode(gif_base64)
            gif = Image.open(io.BytesIO(gif_data))

            # 收集所有帧
            all_frames = []
            try:
                while True:
                    gif.seek(len(all_frames))
                    # 确保是RGB格式方便比较
                    frame = gif.convert("RGB")
                    all_frames.append(frame.copy())
            except EOFError:
                pass  # 读完啦

            if not all_frames:
                logger.warning("GIF中没有找到任何帧")
                return None  # 空的GIF直接返回None

            # --- 新的帧选择逻辑 ---
            selected_frames = []
            last_selected_frame_np = None

            for i, current_frame in enumerate(all_frames):
                current_frame_np = np.array(current_frame)

                # 第一帧总是要选的
                if i == 0:
                    selected_frames.append(current_frame)
                    last_selected_frame_np = current_frame_np
                    continue

                # 计算和上一张选中帧的差异（均方误差 MSE）
                if last_selected_frame_np is not None:
                    mse = np.mean((current_frame_np - last_selected_frame_np) ** 2)
                    # logger.trace(f"帧 {i} 与上一选中帧的 MSE: {mse}") # 可以取消注释来看差异值

                    # 如果差异够大，就选它！
                    if mse > similarity_threshold:
                        selected_frames.append(current_frame)
                        last_selected_frame_np = current_frame_np
                        # 检查是不是选够了
                        if len(selected_frames) >= max_frames:
                            # logger.debug(f"已选够 {max_frames} 帧，停止选择。")
                            break
                # 如果差异不大就跳过这一帧啦

            # --- 帧选择逻辑结束 ---

            # 如果选择后连一帧都没有（比如GIF只有一帧且后续处理失败？）或者原始GIF就没帧，也返回None
            if not selected_frames:
                logger.warning("处理后没有选中任何帧")
                return None

            # logger.debug(f"总帧数: {len(all_frames)}, 选中帧数: {len(selected_frames)}")

            # 获取选中的第一帧的尺寸（假设所有帧尺寸一致）
            frame_width, frame_height = selected_frames[0].size

            # 计算目标尺寸，保持宽高比
            target_height = 200  # 固定高度
            # 防止除以零
            if frame_height == 0:
                logger.error("帧高度为0，无法计算缩放尺寸")
                return None
            target_width = int((target_height / frame_height) * frame_width)
            # 宽度也不能是0
            if target_width == 0:
                logger.warning(f"计算出的目标宽度为0 (原始尺寸 {frame_width}x{frame_height})，调整为1")
                target_width = 1

            # 调整所有选中帧的大小
            resized_frames = [
                frame.resize((target_width, target_height), Image.Resampling.LANCZOS) for frame in selected_frames
            ]

            # 创建拼接图像
            total_width = target_width * len(resized_frames)
            # 防止总宽度为0
            if total_width == 0 and len(resized_frames) > 0:
                logger.warning("计算出的总宽度为0，但有选中帧，可能目标宽度太小")
                # 至少给点宽度吧
                total_width = len(resized_frames)
            elif total_width == 0:
                logger.error("计算出的总宽度为0且无选中帧")
                return None

            combined_image = Image.new("RGB", (total_width, target_height))

            # 水平拼接图像
            for idx, frame in enumerate(resized_frames):
                combined_image.paste(frame, (idx * target_width, 0))

            # 转换为base64
            buffer = io.BytesIO()
            combined_image.save(buffer, format="JPEG", quality=85)  # 保存为JPEG
            result_base64 = base64.b64encode(buffer.getvalue()).decode("utf-8")

            return result_base64

        except MemoryError:
            logger.error("GIF转换失败: 内存不足，可能是GIF太大或帧数太多")
            return None  # 内存不够啦
        except Exception as e:
            logger.error(f"GIF转换失败: {str(e)}", exc_info=True)  # 记录详细错误信息
            return None  # 其他错误也返回None


# 创建全局单例
image_manager = ImageManager()


def image_path_to_base64(image_path: str) -> str:
    """将图片路径转换为base64编码
    Args:
        image_path: 图片文件路径
    Returns:
        str: base64编码的图片数据
    Raises:
        FileNotFoundError: 当图片文件不存在时
        IOError: 当读取图片文件失败时
    """
    if not os.path.exists(image_path):
        raise FileNotFoundError(f"图片文件不存在: {image_path}")

    with open(image_path, "rb") as f:
        image_data = f.read()
        if not image_data:
            raise IOError(f"读取图片文件失败: {image_path}")
        return base64.b64encode(image_data).decode("utf-8")<|MERGE_RESOLUTION|>--- conflicted
+++ resolved
@@ -34,12 +34,9 @@
     def __init__(self):
         if not self._initialized:
             self._ensure_image_dir()
-<<<<<<< HEAD
-            self._llm = LLMRequest(model=global_config.vlm, temperature=0.4, max_tokens=300, request_type="image")
-=======
+
             self._initialized = True
             self._llm = LLMRequest(model=global_config.model.vlm, temperature=0.4, max_tokens=300, request_type="image")
->>>>>>> 4562277e
 
             try:
                 db.connect(reuse_if_open=True)
